--- conflicted
+++ resolved
@@ -191,7 +191,37 @@
     return false;
 }
 
-<<<<<<< HEAD
+/**
+ * Calculates the correct starting position for completion based on token content
+ * @param position Current cursor position
+ * @param token Optional completion token
+ * @returns The adjusted position for completion
+ */
+export function calculateCompletionPosition(
+    position: number,
+    token: { from: number; text: string } | null,
+): number {
+    if (!token) return position;
+
+    let pos = token.from;
+
+    // Find the last non-word character in the token
+    const nonWordMatches = [...token.text.matchAll(/\W/g)];
+    const lastNonWordMatch = nonWordMatches[nonWordMatches.length - 1];
+
+    // If we found a non-word character, adjust position to be after the last one
+    if (lastNonWordMatch && lastNonWordMatch.index !== undefined) {
+        pos = token.from + lastNonWordMatch.index + 1;
+    }
+
+    return pos;
+}
+
+/**
+ * Map a `ChangeSet` into `TextDocumentContentChangeEvent[]` to be applied by an LSP
+ * @param doc The doc before applying the ChangeSet
+ * @param changes The `ChangeSet` to map
+ */
 export function eventsFromChangeSet(doc: Text, changes: ChangeSet): LSP.TextDocumentContentChangeEvent[] {
     const events: {
         range?: LSP.Range;
@@ -220,30 +250,4 @@
         return b.range!.start.character - a.range!.start.character;
     });
     return events;
-=======
-/**
- * Calculates the correct starting position for completion based on token content
- * @param position Current cursor position
- * @param token Optional completion token
- * @returns The adjusted position for completion
- */
-export function calculateCompletionPosition(
-    position: number,
-    token: { from: number; text: string } | null,
-): number {
-    if (!token) return position;
-
-    let pos = token.from;
-
-    // Find the last non-word character in the token
-    const nonWordMatches = [...token.text.matchAll(/\W/g)];
-    const lastNonWordMatch = nonWordMatches[nonWordMatches.length - 1];
-
-    // If we found a non-word character, adjust position to be after the last one
-    if (lastNonWordMatch && lastNonWordMatch.index !== undefined) {
-        pos = token.from + lastNonWordMatch.index + 1;
-    }
-
-    return pos;
->>>>>>> 1735b490
 }